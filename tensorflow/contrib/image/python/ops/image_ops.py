# Copyright 2016 The TensorFlow Authors. All Rights Reserved.
#
# Licensed under the Apache License, Version 2.0 (the "License");
# you may not use this file except in compliance with the License.
# You may obtain a copy of the License at
#
#     http://www.apache.org/licenses/LICENSE-2.0
#
# Unless required by applicable law or agreed to in writing, software
# distributed under the License is distributed on an "AS IS" BASIS,
# WITHOUT WARRANTIES OR CONDITIONS OF ANY KIND, either express or implied.
# See the License for the specific language governing permissions and
# limitations under the License.
# ==============================================================================
"""Python layer for image_ops."""
from __future__ import absolute_import
from __future__ import division
from __future__ import print_function

from tensorflow.contrib.image.ops import gen_image_ops
from tensorflow.contrib.util import loader
from tensorflow.python.framework import common_shapes
from tensorflow.python.framework import constant_op
from tensorflow.python.framework import dtypes
from tensorflow.python.framework import ops
from tensorflow.python.ops import array_ops
from tensorflow.python.ops import linalg_ops
from tensorflow.python.ops import math_ops
from tensorflow.python.ops import linalg_ops
from tensorflow.python.platform import resource_loader

_image_ops_so = loader.load_op_library(
    resource_loader.get_path_to_datafile("_image_ops.so"))

_IMAGE_DTYPES = set(
    [dtypes.uint8, dtypes.int32, dtypes.int64, dtypes.float32, dtypes.float64])

ops.RegisterShape("ImageProjectiveTransform")(common_shapes.call_cpp_shape_fn)


def rotate(images, angles, interpolation="NEAREST"):
  """Rotate image(s) by the passed angle(s) in radians.

  Args:
    images: A tensor of shape (num_images, num_rows, num_columns, num_channels)
       (NHWC), (num_rows, num_columns, num_channels) (HWC), or
       (num_rows, num_columns) (HW).
    angles: A scalar angle to rotate all images by, or (if images has rank 4)
       a vector of length num_images, with an angle for each image in the batch.
    interpolation: Interpolation mode. Supported values: "NEAREST", "BILINEAR".

  Returns:
    Image(s) with the same type and shape as `images`, rotated by the given
    angle(s). Empty space due to the rotation will be filled with zeros.

  Raises:
    TypeError: If `image` is an invalid type.
  """
  image_or_images = ops.convert_to_tensor(images, name="images")
  if image_or_images.dtype.base_dtype not in _IMAGE_DTYPES:
    raise TypeError("Invalid dtype %s." % image_or_images.dtype)
  if len(image_or_images.get_shape()) == 2:
    images = image_or_images[None, :, :, None]
  elif len(image_or_images.get_shape()) == 3:
    images = image_or_images[None, :, :, :]
  elif len(image_or_images.get_shape()) == 4:
    images = image_or_images
  else:
    raise TypeError("Images should have rank between 2 and 4.")

  image_height = math_ops.cast(array_ops.shape(images)[1], dtypes.float32)[None]
  image_width = math_ops.cast(array_ops.shape(images)[2], dtypes.float32)[None]
  output = transform(
      images,
      angles_to_projective_transforms(angles, image_height, image_width),
      interpolation=interpolation)
  if len(image_or_images.get_shape()) == 2:
    return output[0, :, :, 0]
  elif len(image_or_images.get_shape()) == 3:
    return output[0, :, :, :]
  else:
    return output


def angles_to_projective_transforms(angles, image_height, image_width):
  """Returns projective transform(s) for the given angle(s).

  Args:
    angles: A scalar angle to rotate all images by, or (for batches of images)
      a vector with an angle to rotate each image in the batch.
    image_height: Height of the image(s) to be transformed.
    image_width: Width of the image(s) to be transformed.

  Returns:
    A tensor of shape (num_images, 8). Projective transforms which can be given
      to `tf.contrib.image.transform`.
  """
  angle_or_angles = ops.convert_to_tensor(
      angles, name="angles", dtype=dtypes.float32)
  if len(angle_or_angles.get_shape()) == 0:  # pylint: disable=g-explicit-length-test
    angles = angle_or_angles[None]
  elif len(angle_or_angles.get_shape()) == 1:
    angles = angle_or_angles
  else:
    raise TypeError("Angles should have rank 0 or 1.")
  x_offset = ((image_width - 1) - (math_ops.cos(angles) *
                                   (image_width - 1) - math_ops.sin(angles) *
                                   (image_height - 1))) / 2.0
  y_offset = ((image_height - 1) - (math_ops.sin(angles) *
                                    (image_width - 1) + math_ops.cos(angles) *
                                    (image_height - 1))) / 2.0
  num_angles = array_ops.shape(angles)[0]
  return array_ops.concat(
      values=[
          math_ops.cos(angles)[:, None],
          -math_ops.sin(angles)[:, None],
          x_offset[:, None],
          math_ops.sin(angles)[:, None],
          math_ops.cos(angles)[:, None],
          y_offset[:, None],
          array_ops.zeros((num_angles, 2), dtypes.float32),
      ],
      axis=1)


def transform(images, transforms, interpolation="NEAREST"):
  """Applies the given transform(s) to the image(s).

  Args:
    images: A tensor of shape (num_images, num_rows, num_columns, num_channels)
       (NHWC), (num_rows, num_columns, num_channels) (HWC), or
       (num_rows, num_columns) (HW).
    transforms: Projective transform matrix/matrices. A vector of length 8 or
       tensor of size N x 8. If one row of transforms is
       [a0, a1, a2, b0, b1, b2, c0, c1], then it maps the *output* point
       `(x, y)` to a transformed *input* point
       `(x', y') = ((a0 x + a1 y + a2) / k, (b0 x + b1 y + b2) / k)`,
       where `k = c0 x + c1 y + 1`. The transforms are *inverted* compared to
       the transform mapping input points to output points.
     interpolation: Interpolation mode. Supported values: "NEAREST", "BILINEAR".

  Returns:
    Image(s) with the same type and shape as `images`, with the given
    transform(s) applied. Transformed coordinates outside of the input image
    will be filled with zeros.

  Raises:
    TypeError: If `image` is an invalid type.
  """
  image_or_images = ops.convert_to_tensor(images, name="images")
  transform_or_transforms = ops.convert_to_tensor(
      transforms, name="transforms", dtype=dtypes.float32)
  if image_or_images.dtype.base_dtype not in _IMAGE_DTYPES:
    raise TypeError("Invalid dtype %s." % image_or_images.dtype)
  if len(image_or_images.get_shape()) == 2:
    images = image_or_images[None, :, :, None]
  elif len(image_or_images.get_shape()) == 3:
    images = image_or_images[None, :, :, :]
  elif len(image_or_images.get_shape()) == 4:
    images = image_or_images
  else:
    raise TypeError("Images should have rank between 2 and 4.")

  if len(transform_or_transforms.get_shape()) == 1:
    transforms = transform_or_transforms[None]
  elif len(transform_or_transforms.get_shape()) == 2:
    transforms = transform_or_transforms
  else:
    raise TypeError("Transforms should have rank 1 or 2.")
  output = gen_image_ops.image_projective_transform(
      images, transforms, interpolation=interpolation.upper())
  if len(image_or_images.get_shape()) == 2:
    return output[0, :, :, 0]
  elif len(image_or_images.get_shape()) == 3:
    return output[0, :, :, :]
  else:
    return output


def compose_transforms(*transforms):
  """Composes the transforms tensors.

  Args:
    *transforms: List of image projective transforms to be composed. Each
        transform is length 8 (single transform) or shape (N, 8) (batched
        transforms). The shapes of all inputs must be equal, and at least one
        input must be given.

  Returns:
    A composed transform tensor. When passed to `tf.contrib.image.transform`,
        equivalent to applying each of the given transforms to the image in
        order.
  """
  assert transforms, "transforms cannot be empty"
  composed = _flat_transforms_to_matrices(transforms[0])
  for tr in transforms[1:]:
    # Multiply batches of matrices.
    composed = math_ops.matmul(composed, _flat_transforms_to_matrices(tr))
  return _transform_matrices_to_flat(composed)


def _flat_transforms_to_matrices(transforms):
  # Make the transform(s) 2D in case the input is a single transform.
  transforms = array_ops.reshape(transforms, constant_op.constant([-1, 8]))
  num_transforms = array_ops.shape(transforms)[0]
  # Add a column of ones for the implicit last entry in the matrix.
  return array_ops.reshape(
      array_ops.concat(
          [transforms, array_ops.ones([num_transforms, 1])], axis=1),
      constant_op.constant([-1, 3, 3]))


def _transform_matrices_to_flat(transform_matrices):
  # Flatten each matrix.
  transforms = array_ops.reshape(
      transform_matrices, constant_op.constant([-1, 9]))
  # Divide each matrix by the last entry (normally 1).
  transforms /= transforms[:, 8:9]
  return transforms[:, :8]


@ops.RegisterGradient("ImageProjectiveTransform")
def _image_projective_transform_grad(op, grad):
<<<<<<< HEAD
  images = op.inputs[0]
  transforms = op.inputs[1]
=======
  """Computes the gradient for ImageProjectiveTransform."""
  images = op.inputs[0]
  transforms = op.inputs[1]
  interpolation = op.get_attr("interpolation")
>>>>>>> 1a1bef74

  image_or_images = ops.convert_to_tensor(images, name="images")
  transform_or_transforms = ops.convert_to_tensor(
      transforms, name="transforms", dtype=dtypes.float32)

  if image_or_images.dtype.base_dtype not in _IMAGE_DTYPES:
    raise TypeError("Invalid dtype %s." % image_or_images.dtype)
  if len(image_or_images.get_shape()) == 2:
    images = image_or_images[None, :, :, None]
  elif len(image_or_images.get_shape()) == 3:
    images = image_or_images[None, :, :, :]
  elif len(image_or_images.get_shape()) == 4:
    images = image_or_images
  else:
    raise TypeError("Images should have rank between 2 and 4")
  if len(transform_or_transforms.get_shape()) == 1:
    transforms = transform_or_transforms[None]
  elif len(transform_or_transforms.get_shape()) == 2:
    transforms = transform_or_transforms
  else:
    raise TypeError("Transforms should have rank 1 or 2.")

  # Invert transformations
  transforms = _flat_transforms_to_matrices(transforms=transforms)
  inverse = linalg_ops.matrix_inverse(transforms)
  transforms = _transform_matrices_to_flat(inverse)
<<<<<<< HEAD
  output = gen_image_ops.image_projective_transform(grad, transforms)
=======
  output = gen_image_ops.image_projective_transform(
      grad, transforms, interpolation=interpolation)
>>>>>>> 1a1bef74
  if len(image_or_images.get_shape()) == 2:
    return [output[0, :, :, 0], None]
  elif len(image_or_images.get_shape()) == 3:
    return [output[0, :, :, :], None]
  else:
    return [output, None]<|MERGE_RESOLUTION|>--- conflicted
+++ resolved
@@ -26,7 +26,6 @@
 from tensorflow.python.ops import array_ops
 from tensorflow.python.ops import linalg_ops
 from tensorflow.python.ops import math_ops
-from tensorflow.python.ops import linalg_ops
 from tensorflow.python.platform import resource_loader
 
 _image_ops_so = loader.load_op_library(
@@ -221,15 +220,10 @@
 
 @ops.RegisterGradient("ImageProjectiveTransform")
 def _image_projective_transform_grad(op, grad):
-<<<<<<< HEAD
-  images = op.inputs[0]
-  transforms = op.inputs[1]
-=======
   """Computes the gradient for ImageProjectiveTransform."""
   images = op.inputs[0]
   transforms = op.inputs[1]
   interpolation = op.get_attr("interpolation")
->>>>>>> 1a1bef74
 
   image_or_images = ops.convert_to_tensor(images, name="images")
   transform_or_transforms = ops.convert_to_tensor(
@@ -256,12 +250,8 @@
   transforms = _flat_transforms_to_matrices(transforms=transforms)
   inverse = linalg_ops.matrix_inverse(transforms)
   transforms = _transform_matrices_to_flat(inverse)
-<<<<<<< HEAD
-  output = gen_image_ops.image_projective_transform(grad, transforms)
-=======
   output = gen_image_ops.image_projective_transform(
       grad, transforms, interpolation=interpolation)
->>>>>>> 1a1bef74
   if len(image_or_images.get_shape()) == 2:
     return [output[0, :, :, 0], None]
   elif len(image_or_images.get_shape()) == 3:
