# Copyright 2016 The TensorFlow Authors. All Rights Reserved.
#
# Licensed under the Apache License, Version 2.0 (the "License");
# you may not use this file except in compliance with the License.
# You may obtain a copy of the License at
#
#     http://www.apache.org/licenses/LICENSE-2.0
#
# Unless required by applicable law or agreed to in writing, software
# distributed under the License is distributed on an "AS IS" BASIS,
# WITHOUT WARRANTIES OR CONDITIONS OF ANY KIND, either express or implied.
# See the License for the specific language governing permissions and
# limitations under the License.
# =============================================================================

"""Tests for third_party.tensorflow.contrib.ffmpeg.encode_audio_op."""

from __future__ import absolute_import
from __future__ import division
from __future__ import print_function

import os.path

import tensorflow as tf

from tensorflow.contrib import ffmpeg
from tensorflow.python.platform import resource_loader


class EncodeAudioOpTest(tf.test.TestCase):

<<<<<<< HEAD
  def _compareWavFiles(self, original, encoded):
    """Compares the important bits of two WAV files.

    Some encoders will create a slightly different header to the WAV file.
    This compares only the important bits of the header as well as the contents.

    Args:
      original: Contents of the original .wav file.
      encoded: Contents of the new, encoded .wav file.
    """
    self.assertLess(44, len(original))
    self.assertLess(44, len(encoded))
    self.assertEqual(original[:4], encoded[:4])
    # Skip file size
    self.assertEqual(original[8:16], encoded[8:16])
    # Skip header size
    self.assertEqual(original[20:36], encoded[20:36])
    # Skip extra bits inserted by ffmpeg.
    self.assertEqual(original[original.find(b'data'):],
                     encoded[encoded.find(b'data'):])

=======
>>>>>>> 0af43cad
  def testRoundTrip(self):
    """Fabricates some audio, creates a wav file, reverses it, and compares."""
    with self.test_session():
      path = os.path.join(
          resource_loader.get_data_files_path(), 'testdata/mono_10khz.wav')
      with open(path, 'rb') as f:
        original_contents = f.read()

      audio_op = ffmpeg.decode_audio(
          original_contents, file_format='wav', samples_per_second=10000,
          channel_count=1)
      encode_op = ffmpeg.encode_audio(
          audio_op, file_format='wav', samples_per_second=10000)
      encoded_contents = encode_op.eval()
      self.assertEqual(original_contents, encoded_contents)


if __name__ == '__main__':
  tf.test.main()<|MERGE_RESOLUTION|>--- conflicted
+++ resolved
@@ -29,30 +29,6 @@
 
 class EncodeAudioOpTest(tf.test.TestCase):
 
-<<<<<<< HEAD
-  def _compareWavFiles(self, original, encoded):
-    """Compares the important bits of two WAV files.
-
-    Some encoders will create a slightly different header to the WAV file.
-    This compares only the important bits of the header as well as the contents.
-
-    Args:
-      original: Contents of the original .wav file.
-      encoded: Contents of the new, encoded .wav file.
-    """
-    self.assertLess(44, len(original))
-    self.assertLess(44, len(encoded))
-    self.assertEqual(original[:4], encoded[:4])
-    # Skip file size
-    self.assertEqual(original[8:16], encoded[8:16])
-    # Skip header size
-    self.assertEqual(original[20:36], encoded[20:36])
-    # Skip extra bits inserted by ffmpeg.
-    self.assertEqual(original[original.find(b'data'):],
-                     encoded[encoded.find(b'data'):])
-
-=======
->>>>>>> 0af43cad
   def testRoundTrip(self):
     """Fabricates some audio, creates a wav file, reverses it, and compares."""
     with self.test_session():
